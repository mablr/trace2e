//! Traceability module.
//!
//! This module provides a complete traceability solution for distributed systems,
//! enabling comprehensive data provenance tracking, policy enforcement, and compliance
//! monitoring across process boundaries and network connections.
//!
//! ## Core Architecture
//!
//! The traceability system is built around three main API layers:
//!
//! ### Process-to-Middleware (P2M) API
//! Primary interface for application processes to register resources and request
//! I/O operations with traceability guarantees. Handles resource enrollment,
//! authorization requests, and completion reporting.
//!
//! ### Middleware-to-Middleware (M2M) API  
//! Enables communication between distributed middleware instances for cross-node
//! policy evaluation, flow coordination, and provenance synchronization.
//!
//! ### Operator-to-Middleware (O2M) API
//! Administrative interface for policy management, compliance configuration,
//! and provenance analysis by external operators and organizations.
//!
//! ## Service Components
//!
//! ### Core Services
//! - **Sequencer**: Manages flow ordering and resource reservations to prevent race conditions
//! - **Provenance**: Tracks data provenance across operations
//! - **Compliance**: Enforces organizational policies and regulatory requirements
//!
//! ### Infrastructure Services
//! - **Validation**: Validates incoming requests and resource accessibility
//! - **Naming**: Provides unified resource identification and naming conventions
//! - **Error Handling**: Comprehensive error types and handling for operational monitoring
//!
//! ## Default Service Stacks
//!
//! Pre-configured service combinations are available as type aliases for common deployment patterns:
//! - `M2mApiDefaultStack`: Standard M2M service with default component configuration
//! - `P2mApiDefaultStack<M>`: Standard P2M service parameterized by M2M client type
//! - `O2mApiDefaultStack`: Standard O2M service with default component configuration
//!
//! ## Initialization Helpers
//!
//! The module provides helper functions for initializing complete middleware stacks:
//! - `init_middleware()`: Initialize production middleware with specified M2M client
//! - `init_middleware_with_enrolled_resources()`: Initialize with pre-enrolled test resources
<<<<<<< HEAD
//! - `init_middleware_with_validation()`: Initialize with optional resource validation layer

/// Traceability module.
=======
>>>>>>> 96c01318
pub mod api;
pub mod core;
pub mod error;
pub mod m2m;
pub mod naming;
pub mod o2m;
pub mod p2m;
pub mod validation;

/// Standard M2M API service stack with default component configuration.
///
/// Combines sequencer, provenance, and compliance services using the default
/// waiting queue mechanism for flow coordination. Suitable for most production
/// deployments requiring standard M2M functionality.
pub type M2mApiDefaultStack = m2m::M2mApiService<
    core::sequencer::WaitingQueueService<core::sequencer::SequencerService>,
    core::provenance::ProvenanceService,
    core::compliance::ComplianceService,
>;

/// Standard P2M API service stack parameterized by M2M client type.
///
/// Combines sequencer, provenance, and compliance services with a configurable
/// M2M client for distributed coordination. The generic parameter `M` allows
/// different M2M transport implementations to be used.
pub type P2mApiDefaultStack<M> = p2m::P2mApiService<
    core::sequencer::WaitingQueueService<core::sequencer::SequencerService>,
    core::provenance::ProvenanceService,
    core::compliance::ComplianceService,
    M,
>;

/// Standard O2M API service stack with default component configuration.
///
/// Combines provenance and compliance services for administrative operations.
/// Does not include sequencer as O2M operations are typically read-heavy
/// and don't require flow coordination.
pub type O2mApiDefaultStack =
    o2m::O2mApiService<core::provenance::ProvenanceService, core::compliance::ComplianceService>;

/// Initialize a complete middleware stack for production deployment.
///
/// Creates a fully configured middleware stack with all three API services
/// (M2M, P2M, O2M) using default component configurations. This is the
/// standard initialization method for production deployments.
///
/// # Arguments
/// * `node_id` - Unique identifier for this middleware node in the distributed system
/// * `max_retries` - Maximum retry attempts for the waiting queue (None for unlimited)
/// * `m2m_client` - Client service for M2M communication with remote middleware
///
/// # Returns
/// A tuple containing (M2M service, P2M service, O2M service) ready for use
///
/// # Type Parameters
/// * `M` - M2M client type that implements the required service traits
pub fn init_middleware<M>(
    node_id: String,
    max_retries: Option<u32>,
    m2m_client: M,
) -> (M2mApiDefaultStack, P2mApiDefaultStack<M>, O2mApiDefaultStack)
where
    M: tower::Service<
            api::M2mRequest,
            Response = api::M2mResponse,
            Error = error::TraceabilityError,
        > + Clone
        + Send
        + 'static,
    M::Future: Send,
{
    init_middleware_with_enrolled_resources(node_id, max_retries, m2m_client, 0, 0, 0)
}

/// Initialize a middleware stack with pre-enrolled resources for testing.
///
/// Creates a middleware stack identical to `init_middleware()` but with
/// pre-enrolled mock resources. This is useful for testing, benchmarking,
/// and simulation scenarios where actual process interactions are not needed.
///
/// # Arguments
/// * `node_id` - Unique identifier for this middleware node
/// * `max_retries` - Maximum retry attempts for the waiting queue
/// * `m2m_client` - Client service for M2M communication
/// * `process_count` - Number of mock processes to pre-enroll
/// * `per_process_file_count` - Number of files to enroll per process
/// * `per_process_stream_count` - Number of streams to enroll per process
///
/// # Returns
/// A tuple containing (M2M service, P2M service, O2M service) with pre-enrolled resources
///
/// # Warning
/// Should only be used for testing purposes. Production deployments should use
/// `init_middleware()` and rely on actual process enrollment.
pub fn init_middleware_with_enrolled_resources<M>(
    node_id: String,
    max_retries: Option<u32>,
    m2m_client: M,
    _process_count: u32,
    _per_process_file_count: u32,
    _per_process_stream_count: u32,
) -> (M2mApiDefaultStack, P2mApiDefaultStack<M>, O2mApiDefaultStack)
where
    M: tower::Service<
            api::M2mRequest,
            Response = api::M2mResponse,
            Error = error::TraceabilityError,
        > + Clone
        + Send
        + 'static,
    M::Future: Send,
{
    let sequencer = tower::ServiceBuilder::new()
        .layer(tower::layer::layer_fn(|inner| {
            core::sequencer::WaitingQueueService::new(inner, max_retries)
        }))
        .service(core::sequencer::SequencerService::default());
    let provenance = core::provenance::ProvenanceService::new(node_id);
    let compliance = core::compliance::ComplianceService::default();

    let m2m_service: M2mApiDefaultStack =
        m2m::M2mApiService::new(sequencer.clone(), provenance.clone(), compliance.clone());
    #[cfg(test)]
    let p2m_service: P2mApiDefaultStack<M> =
        p2m::P2mApiService::new(sequencer, provenance.clone(), compliance.clone(), m2m_client)
            .with_enrolled_resources(
                _process_count,
                _per_process_file_count,
                _per_process_stream_count,
            );
    #[cfg(not(test))]
    let p2m_service: P2mApiDefaultStack<M> =
        p2m::P2mApiService::new(sequencer, provenance.clone(), compliance.clone(), m2m_client);

    let o2m_service: O2mApiDefaultStack = o2m::O2mApiService::new(provenance, compliance);

    (m2m_service, p2m_service, o2m_service)
}

/// Initialize a complete middleware stack with resource validation enabled.
///
/// Creates a fully configured middleware stack similar to `init_middleware()` but
/// with resource validation enabled for the P2M service. All P2M requests are
/// validated for valid processes and streams before processing.
///
/// This approach embeds validation directly in the P2M service rather than using
/// Tower layers to avoid complex Send/Sync constraints with the gRPC server.
///
/// # Arguments
/// * `node_id` - Unique identifier for this middleware node in the distributed system
/// * `max_retries` - Maximum retry attempts for the waiting queue (None for unlimited)
/// * `m2m_client` - Client service for M2M communication with remote middleware
///
/// # Returns
/// A tuple containing (M2M service, validated P2M service, O2M service) ready for use
///
/// # Type Parameters
/// * `M` - M2M client type that implements the required service traits
pub fn init_middleware_with_validation<M>(
    node_id: String,
    max_retries: Option<u32>,
    m2m_client: M,
) -> (
    M2mApiDefaultStack,
    P2mApiDefaultStack<M>,
    O2mApiDefaultStack,
)
where
    M: tower::Service<
            api::M2mRequest,
            Response = api::M2mResponse,
            Error = error::TraceabilityError,
        > + Clone
        + Send
        + Sync
        + 'static,
    M::Future: Send,
{
    let sequencer = tower::ServiceBuilder::new()
        .layer(tower::layer::layer_fn(|inner| {
            core::sequencer::WaitingQueueService::new(inner, max_retries)
        }))
        .service(core::sequencer::SequencerService::default());
    let provenance = core::provenance::ProvenanceService::new(node_id);
    let compliance = core::compliance::ComplianceService::default();

    let m2m_service: M2mApiDefaultStack =
        m2m::M2mApiService::new(sequencer.clone(), provenance.clone(), compliance.clone());

    let p2m_service = p2m::P2mApiService::new(sequencer, provenance.clone(), compliance.clone(), m2m_client)
        .with_resource_validation(true);

    let o2m_service: O2mApiDefaultStack = o2m::O2mApiService::new(provenance, compliance);

    (m2m_service, p2m_service, o2m_service)
}<|MERGE_RESOLUTION|>--- conflicted
+++ resolved
@@ -45,12 +45,6 @@
 //! The module provides helper functions for initializing complete middleware stacks:
 //! - `init_middleware()`: Initialize production middleware with specified M2M client
 //! - `init_middleware_with_enrolled_resources()`: Initialize with pre-enrolled test resources
-<<<<<<< HEAD
-//! - `init_middleware_with_validation()`: Initialize with optional resource validation layer
-
-/// Traceability module.
-=======
->>>>>>> 96c01318
 pub mod api;
 pub mod core;
 pub mod error;
